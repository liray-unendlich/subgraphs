--- conflicted
+++ resolved
@@ -1,13 +1,9 @@
-<<<<<<< HEAD
-import { Paper, Table, TableBody, TableCell, TableContainer, TableRow, Typography } from "@mui/material";
-=======
 import { Grid, Paper, Table, TableBody, TableCell, TableContainer, TableRow } from "@mui/material";
 import { useEffect } from "react";
 import { JsxElement } from "typescript";
 import { StackedChart } from "../common/chartComponents/StackedChart";
 import ScrollToElement from "../common/utilComponents/ScrollToElement";
 import { percentageFieldList } from "../constants";
->>>>>>> 016e3694
 import { convertTokenDecimals } from "../utils";
 
 function checkValueFalsey(
@@ -15,13 +11,8 @@
   schemaName: string,
   entityField: string,
   fieldDataType: string[],
-<<<<<<< HEAD
-  issues: { message: string; type: string }[],
-): { message: string; type: string } | undefined {
-=======
   issues: { message: string; type: string; level: string; fieldName: string }[],
 ): { message: string; type: string; level: string; fieldName: string } | undefined {
->>>>>>> 016e3694
   if (!fieldDataType || fieldDataType.length === 0) {
     return undefined;
   }
@@ -35,243 +26,13 @@
     }
     const message = schemaName + "-" + entityField + " is " + valueMsg + ". Verify that this value is correct";
     if (issues.filter((x) => x.message === message).length === 0) {
-<<<<<<< HEAD
-      return { message, type: "VAL" };
-=======
       return { type: "VAL", message, level: "warning", fieldName: schemaName };
->>>>>>> 016e3694
     } else {
       return undefined;
     }
   }
 }
 
-<<<<<<< HEAD
-function SchemaTable(
-  entityData: { [x: string]: any },
-  schemaName: string,
-  setWarning: React.Dispatch<React.SetStateAction<{ message: string; type: string }[]>>,
-  dataFields: { [x: string]: string },
-  warning: { message: string; type: string }[],
-) {
-  const issues: { message: string; type: string }[] = warning;
-
-  if (!entityData) {
-    return null;
-  }
-  let schema = [];
-  try {
-    schema = Object.keys(entityData).map((entityField: string) => {
-      if (entityField === "__typename") {
-        return null;
-      }
-      let dataType = dataFields[entityField];
-      let value = entityData[entityField];
-      const fieldDataTypeChars = dataFields[entityField].split("");
-      const issueReturned = checkValueFalsey(value, schemaName, entityField, fieldDataTypeChars, issues);
-      if (issueReturned) {
-        issues.push(issueReturned);
-      }
-      if (!value && fieldDataTypeChars[fieldDataTypeChars.length - 1] !== "!") {
-        return (
-          <TableRow key={entityField}>
-            <TableCell component="th" scope="row" style={{ minWidth: "30vw", padding: "2px" }}>
-              {entityField}: <b>{dataType}</b>
-            </TableCell>
-            <TableCell align="right" style={{ maxWidth: "55vw", padding: "2px" }}>
-              {value}
-            </TableCell>
-          </TableRow>
-        );
-      }
-      if (typeof value === "boolean") {
-        if (value) {
-          value = "True";
-        } else {
-          value = "False";
-        }
-      }
-
-      if (
-        entityField === "outputTokenSupply" ||
-        entityField === "outputTokenPriceUSD" ||
-        entityField === "stakedOutputTokenAmount"
-      ) {
-        value = convertTokenDecimals(value, entityData.outputToken.decimals).toString();
-        const issueReturned = checkValueFalsey(value, schemaName, entityField, fieldDataTypeChars, issues);
-        if (issueReturned) {
-          issues.push(issueReturned);
-        }
-        dataType += " [" + entityData.outputToken.name + "]";
-      }
-      if (entityField === "inputTokenBalances") {
-        const tokenNames: string[] = [];
-        const decimalMapped = value.map((val: string, idx: number) => {
-          tokenNames.push(entityData.inputTokens[idx].name || "TOKEN [" + idx + "]");
-          const issueReturned = checkValueFalsey(
-            val,
-            schemaName,
-            entityField + " [" + idx + "]",
-            fieldDataTypeChars,
-            issues,
-          );
-          if (issueReturned) {
-            issues.push(issueReturned);
-          }
-          return convertTokenDecimals(val, entityData.inputTokens[idx].decimals).toString();
-        });
-        dataType += " [" + tokenNames.join(",") + "]";
-        value = "[ " + decimalMapped.join(", ") + " ]";
-      } else if (entityField === "inputTokenBalance") {
-        value = convertTokenDecimals(value, entityData.inputToken.decimals);
-        dataType += " [" + entityData.inputToken.name + "]";
-        const issueReturned = checkValueFalsey(value, schemaName, entityField, fieldDataTypeChars, issues);
-        if (issueReturned) {
-          issues.push(issueReturned);
-        }
-      } else if (entityField === "inputTokenPriceUSD") {
-        dataType += " [" + entityData.inputToken.name + "]";
-      } else if (entityField.toUpperCase().includes("REWARDTOKENEMISSIONS")) {
-        const tokenNames: string[] = [];
-        const decimalMapped = value.map((val: string, idx: number) => {
-          let decimals = 18;
-          if (entityData?.rewardTokens[idx]?.token?.decimals) {
-            decimals = entityData?.rewardTokens[idx]?.token?.decimals;
-            tokenNames.push(entityData.rewardTokens[idx]?.token?.name || "TOKEN [" + idx + "]");
-          } else if (entityData?.rewardTokens[idx]?.decimals) {
-            decimals = entityData?.rewardTokens[idx]?.decimals;
-            tokenNames.push(entityData.rewardTokens[idx]?.name || "TOKEN [" + idx + "]");
-          }
-          return convertTokenDecimals(val, decimals).toString();
-        });
-        dataType += " [" + tokenNames.join(",") + "]";
-        if (entityField === "rewardTokenEmissionsAmount") {
-          value = "[ " + decimalMapped.join(", ") + " ]";
-        } else if (entityField === "rewardTokenEmissionsUSD") {
-          value = value.map((val: string) => {
-            return "$" + Number(Number(val).toFixed(2)).toLocaleString();
-          });
-          // value = JSON.stringify(value);
-          // value = value.split(", ").join(",").split(',').join(', ').split('"').join('');
-          value = "[" + value.join(", ") + "]";
-        }
-      } else if (entityField === "mintedTokenSupplies") {
-        const decimalMapped = entityData[entityField].map((val: string, idx: number) => {
-          const issueReturned = checkValueFalsey(
-            val,
-            schemaName,
-            entityField + " [" + idx + "]",
-            fieldDataTypeChars,
-            issues,
-          );
-          const issueReturnedToken = checkValueFalsey(
-            entityData.mintedTokens[idx]?.decimals,
-            schemaName,
-            "MintedTokens [" + idx + "]",
-            fieldDataTypeChars,
-            issues,
-          );
-          if (issueReturned) {
-            issues.push(issueReturned);
-          }
-          if (issueReturnedToken || !entityData.mintedTokens || entityData.mintedTokens.length === 0) {
-            const message =
-              "MintedTokenSupplies could not properly convert decimals, invalid decimals property on MintedTokens [" +
-              idx +
-              "].";
-            if (issues.filter((x) => x.message === message).length === 0) {
-              issues.push({ message, type: "VAL" });
-            }
-            return val;
-          }
-          return convertTokenDecimals(val, entityData.mintedTokens[idx].decimals).toString();
-        });
-        value = "[ " + decimalMapped.join(", ") + " ]";
-      } else if (typeof value === "object" && !Array.isArray(value)) {
-        if (entityField === "inputToken" || entityField === "outputToken") {
-          value = {
-            id: value.id || "N/A",
-            name: value.name || "N/A",
-            symbol: value.symbol || "N/A",
-            decimals: value.decimals || 0,
-          };
-        } else if (entityField.toUpperCase().includes("INPUTTOKEN")) {
-          dataType += " [" + entityData.inputToken.name + "]";
-        }
-        value = JSON.stringify(value);
-        value = value.split(", ").join(",").split(",").join(", ").split('"').join("");
-      } else if (Array.isArray(value)) {
-        if (entityField === "inputTokens") {
-          value = value.map((val: { [x: string]: string }) => {
-            return {
-              id: val.id || "N/A",
-              name: val.name || "N/A",
-              symbol: val.symbol || "N/A",
-              decimals: val.decimals || 0,
-            };
-          });
-        } else if (entityField === "rewardTokens") {
-          value = value.map((val: { [x: string]: any }) => {
-            if (val?.token) {
-              return {
-                id: val.id || "N/A",
-                name: val.token?.name || "N/A",
-                symbol: val.token?.symbol || "N/A",
-                decimals: val.token?.decimals || 0,
-              };
-            } else {
-              return {
-                id: val.id || "N/A",
-                name: val.name || "N/A",
-                symbol: val.symbol || "N/A",
-                decimals: val.decimals || 0,
-              };
-            }
-          });
-        } else if (entityField.toUpperCase().includes("INPUTTOKEN")) {
-          const tokenNames = value.map((val, idx) => {
-            return entityData.inputTokens[idx].name || "TOKEN [" + idx + "]";
-          });
-          dataType += " [" + tokenNames.join(",") + "]";
-        }
-        value = JSON.stringify(value);
-        value = value.split(", ").join(",").split(",").join(", ").split('"').join("");
-      }
-      if (!isNaN(Number(value)) && entityField.includes("USD")) {
-        value = Number(value).toFixed(2);
-        value = "$" + Number(value).toLocaleString();
-      }
-
-      return (
-        <TableRow key={entityField}>
-          <TableCell component="th" scope="row" style={{ minWidth: "30vw", padding: "2px" }}>
-            {entityField}: <b>{dataType}</b>
-          </TableCell>
-          <TableCell align="right" style={{ maxWidth: "55vw", padding: "2px" }}>
-            {value}
-          </TableCell>
-        </TableRow>
-      );
-    });
-  } catch (err) {
-    if (err instanceof Error) {
-      console.log("CATCH,", Object.keys(err), Object.values(err), err);
-      return <h3>JAVASCRIPT ERROR - RENDERING SCHEMA TABLE - {err.message}</h3>;
-    } else {
-      return <h3>JAVASCRIPT ERROR - RENDERING SCHEMA TABLE</h3>;
-    }
-  }
-
-  if (issues.length > 0) {
-    setWarning(issues);
-  }
-
-  return (
-    <>
-      <Typography variant="h5" id={schemaName} sx={{ mb: 2 }}>
-        {schemaName} schema:
-      </Typography>
-=======
 interface SchemaTableProps {
   entityData: { [x: string]: any };
   schemaName: string;
@@ -558,7 +319,6 @@
   return (
     <>
       {tableHeader}
->>>>>>> 016e3694
       <TableContainer component={Paper} sx={{ justifyContent: "center", display: "flex", alignItems: "center" }}>
         <Table sx={{ maxWidth: 800 }} aria-label="simple table">
           <TableBody>{schema}</TableBody>

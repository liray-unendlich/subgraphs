import { ApolloError } from "@apollo/client";
import { Button } from "@mui/material";
import React from "react";
import { useSearchParams } from "react-router-dom";
import { Versions } from "../constants";
import { isValidHttpUrl } from "../utils";
import { IndexingErrorDisplay } from "./IndexingErrorDisplay";

<<<<<<< HEAD
  // The error display function takes the error object passed in and creates the elements/messages to be rendered
  function ErrorDisplay (
    errorObject: ApolloError,
    setSubgraphToQuery: React.Dispatch<React.SetStateAction<any>>,
    protocolSchemaData: any,
    subgraphToQuery: {url: string, version: string},
  ) {
    console.log('ERROR COMP' + Object.keys(errorObject), Object.values(errorObject))
    const errorMsgs = [];
    let errorTotalCount = 0;
    let errorDisplayCount = 0;
    if (errorObject.networkError) {
      // Default error message
      errorTotalCount += 1;
=======
interface ErrorDisplayProps {
  errorObject: ApolloError | null;
  setSubgraphToQuery: React.Dispatch<React.SetStateAction<any>>;
  protocolSchemaData: any;
  subgraphToQuery: {
    url: string;
    version: string;
  }
}

// The error display function takes the error object passed in and creates the elements/messages to be rendered
function ErrorDisplay({ errorObject, setSubgraphToQuery, protocolSchemaData, subgraphToQuery: { url, version } }: ErrorDisplayProps) {
  const [searchParams] = useSearchParams();
  if (!errorObject) {
    return null;
  }
  console.log('ERR OR', Object.values(errorObject), Object.keys(errorObject))
  const subgraphParam = searchParams.get("subgraph");
  const errorMsgs = [];
  let errorTotalCount = 0;
  let errorDisplayCount = 0;
  if (errorObject.networkError) {
    // Default error message
    errorTotalCount += 1;
    errorDisplayCount += 1;
    errorMsgs.push(<li>NetworkError - Queried URL {url} - Try reloading</li>);
  }
  if (errorObject.graphQLErrors.length > 0) {
    errorTotalCount += errorObject.graphQLErrors.length;
    // query errors
    for (let x = 0; x < 7; x++) {
      // Take up to the first 7 query error messages and push them to the errorMsgs array
      if (!errorObject.graphQLErrors[x]) {
        break;
      }
>>>>>>> 8a8f303a
      errorDisplayCount += 1;
      errorMsgs.push(<li> {errorObject.graphQLErrors[x].message}</li>);
    }
    if (errorObject.graphQLErrors.length <= 5) {
      // If there are less or eq to 5 query errors, reccomend comparing the subgraph schema to the common schema for discrepancies
      errorMsgs.push(<h3>Required schema fields are missing from this subgraph. Verify that your schema has all of the fields that are in the common {protocolSchemaData?.protocols[0].type} {protocolSchemaData?.protocols[0].version} schema.</h3>);
    } else {
      // If there are more than 5 query errors, it is possible the schemaVersion on the protocol entity was not updated. Allow the user to select querying on a different schema version
      errorMsgs.push(
        <>
          <h2>Queried {protocolSchemaData?.protocols[0].type} schema version {protocolSchemaData?.protocols[0].schemaVersion} - Select a different schema to query below:</h2>
          {/* Create a button for every other schema version */}
          {Versions.SchemaVersions.map((version: string) => {
            if (version === protocolSchemaData?.protocols[0].schemaVersion) {
              return null;
            }
            return <Button onClick={() => setSubgraphToQuery({ url: url, version: version })}>Schema {version}</Button>
          })}
        </>
      );
    }
<<<<<<< HEAD
    if (errorObject.graphQLErrors.length > 0) {
      errorTotalCount += errorObject.graphQLErrors.length;
      // query errors
      for (let x = 0; x < 7; x++) {
        // Take up to the first 7 query error messages and push them to the errorMsgs array
        if (!errorObject.graphQLErrors[x]) {
          break;
        }
        errorDisplayCount += 1;
        errorMsgs.push(<li> {errorObject.graphQLErrors[x].message}</li>);
=======
  }
  if (errorObject.message) {
    if (errorObject.message === 'indexing_error') {
      let subgraphName = subgraphParam || "";
      const parseCheck = isValidHttpUrl(subgraphName);
      if (parseCheck) {
        subgraphName = subgraphName?.split('name/')[1];
>>>>>>> 8a8f303a
      }
      if (subgraphName && subgraphName.length !== 0) {
        return <IndexingErrorDisplay subgraphName={subgraphName} />
      }
<<<<<<< HEAD
    }
    if (errorObject.message) {
      const errorMessagesSplit = errorObject.message.split('---');
      errorMessagesSplit.forEach(msg => {
        errorTotalCount += 1;
        errorDisplayCount += 1;
        errorMsgs.push(<li>{msg}</li>);
      });
    }

    if (errorMsgs.length >= 1) {
      return (<div style={{margin: "4px 24px", border: "red 3px solid", paddingTop: "6px"}}><h3>DISPLAYING {errorDisplayCount} OUT OF {errorTotalCount} ERRORS.</h3><ol>{errorMsgs}</ol></div>);
    } else {
      return null;
=======

      // return new indexing error component which makes a query
      // parseSubgraphName
>>>>>>> 8a8f303a
    }
    const errorMessagesSplit = errorObject.message.split('---');
    errorMessagesSplit.forEach(msg => {
      errorTotalCount += 1;
      errorDisplayCount += 1;
      errorMsgs.push(<li>{msg}</li>);
    });
  }

  if (errorMsgs.length >= 1) {
    return (
      <div style={{ margin: "4px 24px", border: "red 3px solid", paddingTop: "6px" }}>
        <h3>DISPLAYING {errorDisplayCount} OUT OF {errorTotalCount} ERRORS.</h3>
        <ol>{errorMsgs}</ol>
      </div>);
  } else {
    return null;
  }
}

export default ErrorDisplay;<|MERGE_RESOLUTION|>--- conflicted
+++ resolved
@@ -6,22 +6,6 @@
 import { isValidHttpUrl } from "../utils";
 import { IndexingErrorDisplay } from "./IndexingErrorDisplay";
 
-<<<<<<< HEAD
-  // The error display function takes the error object passed in and creates the elements/messages to be rendered
-  function ErrorDisplay (
-    errorObject: ApolloError,
-    setSubgraphToQuery: React.Dispatch<React.SetStateAction<any>>,
-    protocolSchemaData: any,
-    subgraphToQuery: {url: string, version: string},
-  ) {
-    console.log('ERROR COMP' + Object.keys(errorObject), Object.values(errorObject))
-    const errorMsgs = [];
-    let errorTotalCount = 0;
-    let errorDisplayCount = 0;
-    if (errorObject.networkError) {
-      // Default error message
-      errorTotalCount += 1;
-=======
 interface ErrorDisplayProps {
   errorObject: ApolloError | null;
   setSubgraphToQuery: React.Dispatch<React.SetStateAction<any>>;
@@ -57,7 +41,6 @@
       if (!errorObject.graphQLErrors[x]) {
         break;
       }
->>>>>>> 8a8f303a
       errorDisplayCount += 1;
       errorMsgs.push(<li> {errorObject.graphQLErrors[x].message}</li>);
     }
@@ -79,18 +62,6 @@
         </>
       );
     }
-<<<<<<< HEAD
-    if (errorObject.graphQLErrors.length > 0) {
-      errorTotalCount += errorObject.graphQLErrors.length;
-      // query errors
-      for (let x = 0; x < 7; x++) {
-        // Take up to the first 7 query error messages and push them to the errorMsgs array
-        if (!errorObject.graphQLErrors[x]) {
-          break;
-        }
-        errorDisplayCount += 1;
-        errorMsgs.push(<li> {errorObject.graphQLErrors[x].message}</li>);
-=======
   }
   if (errorObject.message) {
     if (errorObject.message === 'indexing_error') {
@@ -98,31 +69,13 @@
       const parseCheck = isValidHttpUrl(subgraphName);
       if (parseCheck) {
         subgraphName = subgraphName?.split('name/')[1];
->>>>>>> 8a8f303a
       }
       if (subgraphName && subgraphName.length !== 0) {
         return <IndexingErrorDisplay subgraphName={subgraphName} />
       }
-<<<<<<< HEAD
-    }
-    if (errorObject.message) {
-      const errorMessagesSplit = errorObject.message.split('---');
-      errorMessagesSplit.forEach(msg => {
-        errorTotalCount += 1;
-        errorDisplayCount += 1;
-        errorMsgs.push(<li>{msg}</li>);
-      });
-    }
-
-    if (errorMsgs.length >= 1) {
-      return (<div style={{margin: "4px 24px", border: "red 3px solid", paddingTop: "6px"}}><h3>DISPLAYING {errorDisplayCount} OUT OF {errorTotalCount} ERRORS.</h3><ol>{errorMsgs}</ol></div>);
-    } else {
-      return null;
-=======
 
       // return new indexing error component which makes a query
       // parseSubgraphName
->>>>>>> 8a8f303a
     }
     const errorMessagesSplit = errorObject.message.split('---');
     errorMessagesSplit.forEach(msg => {

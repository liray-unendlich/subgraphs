--- conflicted
+++ resolved
@@ -4,19 +4,11 @@
 import { Chart as ChartJS, registerables } from "chart.js";
 import React, { useEffect, useMemo, useState } from "react";
 import { schema } from "../queries/schema";
-<<<<<<< HEAD
 import { PoolNames, SubgraphBaseUrl } from "../constants";
-=======
-import { PoolNames, ProtocolTypeEntity, SubgraphBaseUrl } from "../constants";
->>>>>>> 016e3694
 import ErrorDisplay from "./ErrorDisplay";
 import { useSearchParams } from "react-router-dom";
 import { useNavigate } from "react-router";
-<<<<<<< HEAD
 import { isValidHttpUrl } from "../utils";
-=======
-import { isValidHttpUrl, parseSubgraphName } from "../utils";
->>>>>>> 016e3694
 import AllDataTabs from "./AllDataTabs";
 import { DashboardHeader } from "../graphs/DashboardHeader";
 
@@ -32,21 +24,10 @@
   const [poolId, setPoolId] = useState<string>(poolIdString);
 
   ChartJS.register(...registerables);
-<<<<<<< HEAD
   const client = useMemo(() => {
     return new ApolloClient({
       link: new HttpLink({
         uri: subgraphToQuery.url,
-=======
-  const link = new HttpLink({
-    uri: subgraphToQuery.url,
-  });
-  const client = useMemo(
-    () =>
-      new ApolloClient({
-        link,
-        cache: new InMemoryCache(),
->>>>>>> 016e3694
       }),
       cache: new InMemoryCache(),
     });
@@ -129,11 +110,7 @@
 
   useEffect(() => {
     document.getElementById(scrollToView)?.scrollIntoView();
-<<<<<<< HEAD
-  }, [scrollToView]);
-=======
-  });
->>>>>>> 016e3694
+  }, []);
 
   const handleTabChange = (event: any, newValue: string) => {
     let tabName = "protocol";
@@ -161,39 +138,6 @@
     errorDisplayProps = error;
   }
 
-<<<<<<< HEAD
-=======
-  let protocolInfo = null;
-  if (protocolSchemaData?.protocols.length > 0) {
-    protocolInfo = (
-      <ProtocolInfo
-        protocolSchemaData={protocolSchemaData}
-        subgraphToQueryURL={subgraphToQuery.url}
-        schemaVersion={schemaVersion}
-      />
-    );
-  }
-
-  let allDataTabs = null;
-  if (data) {
-    allDataTabs = (
-      <AllDataTabs
-        data={data}
-        entities={entities}
-        entitiesData={entitiesData}
-        tabValue={tabValue}
-        protocolFields={protocolFields}
-        poolNames={PoolNames[data.protocols[0].type]}
-        poolId={poolId}
-        poolData={poolData}
-        events={events}
-        setPoolId={(x) => setPoolId(x)}
-        handleTabChange={(x, y) => handleTabChange(x, y)}
-      />
-    );
-  }
-
->>>>>>> 016e3694
   return (
     <div className="ProtocolDashboard">
       <DashboardHeader
@@ -210,7 +154,6 @@
         protocolSchemaData={protocolSchemaData}
         subgraphToQuery={subgraphToQuery}
       />
-<<<<<<< HEAD
       {!!data && (
         <AllDataTabs
           data={data}
@@ -218,23 +161,14 @@
           entitiesData={entitiesData}
           tabValue={tabValue}
           protocolFields={protocolFields}
-          issues={warning}
           poolNames={PoolNames[data.protocols[0].type]}
           poolId={poolId}
           poolData={poolData}
           events={events}
-          setWarning={(x) => setWarning(x)}
           setPoolId={(x) => setPoolId(x)}
           handleTabChange={(x, y) => handleTabChange(x, y)}
-          warnings={warning}
         />
       )}
-=======
-      {(protocolSchemaQueryLoading || loading) && !!subgraphToQuery.url ? (
-        <CircularProgress sx={{ margin: 6 }} size={50} />
-      ) : null}
-      {allDataTabs}
->>>>>>> 016e3694
     </div>
   );
 }

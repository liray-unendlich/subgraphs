import { Grid } from "@mui/material";
<<<<<<< HEAD
import { Chart } from "../../common/chartComponents/Chart";
import { TableChart } from "../../common/chartComponents/TableChart";
import { ProtocolTypeEntity } from "../../constants";
import { convertTokenDecimals } from "../../utils";
=======
import { Chart } from "../../chartComponents/Chart";
import { TableChart } from "../../chartComponents/TableChart";
import { ProtocolTypeEntity } from "../../constants";
>>>>>>> 0fbf9926
import SchemaTable from "../SchemaTable";

function ProtocolTab(
  data: any,
  entities: string[],
<<<<<<< HEAD
  entitiesData: { [x: string]: { [x: string]: string } },
  protocolFields: { [x: string]: string },
  setWarning: React.Dispatch<React.SetStateAction<{ message: string, type: string }[]>>,
  warning: { message: string, type: string }[]
) {

  try {
    const protocolEntityName = ProtocolTypeEntity[data.protocols[0].type];

    const issues: { message: string, type: string }[] = warning;
    const excludedEntities = [
      "liquidityPoolHourlySnapshots",
      "liquidityPoolDailySnapshots",
      "marketHourlySnapshots",
      "marketDailySnapshots",
=======
  entitiesData: {[x: string]: {[x: string]: string}},
  protocolFields: {[x: string]: string},
  setWarning: React.Dispatch<React.SetStateAction<{message: string, type: string}[]>>,
  warning: {message: string, type: string}[]
) {

  try {
    const issues: {message: string, type: string}[] = warning;

    const excludedEntities = [
      "liquidityPoolHourlySnapshots", 
      "liquidityPoolDailySnapshots", 
      "marketHourlySnapshots", 
      "marketDailySnapshots", 
>>>>>>> 0fbf9926
      "vaultHourlySnapshots",
      "vaultDailySnapshots"
    ]
    const protocolData = entities.map((entityName: string) => {
      // Exclude the following entities because they are not on the protocol tab
      if (excludedEntities.includes(entityName)) {
        return null;
      }
      const currentEntityData = data[entityName];
      // If the current entity has no instances, return the following
      if (currentEntityData.length === 0) {
<<<<<<< HEAD
        return <Grid key={entityName} style={{ borderTop: "black 2px solid" }}><h2>ENTITY: {entityName}</h2><h3 style={{ color: "red" }}>{entityName} HAS NO INSTANCES.</h3></Grid>
      }
      // dataFields object has corresponding key:value pairs. Key is the field name and value is an array with an object holding the coordinates to be plotted on the chart for that entity field.
      const dataFields: { [dataField: string]: [{ date: number, value: number }] } = {};
      // dataFieldMetrics is used to store sums, expressions, etc calculated upon certain certain datafields to check for irregularities in the data
      const dataFieldMetrics: { [dataField: string]: { [metric: string]: any } } = {}
      // For the current entity, loop through all instances of that entity
      for (let x = currentEntityData.length - 1; x > 0; x--) {
        const entityInstance: { [x: string]: any } = currentEntityData[x];
=======
        return <Grid key={entityName} style={{borderTop: "black 2px solid"}}><h2>ENTITY: {entityName}</h2><h3 style={{color: "red"}}>{entityName} HAS NO INSTANCES.</h3></Grid>
      }
      // dataFields object has corresponding key:value pairs. Key is the field name and value is an array with an object holding the coordinates to be plotted on the chart for that entity field.
      const dataFields: {[dataField: string]: [{date: number, value: number}]} = {};
      // dataFieldMetrics is used to store sums, expressions, etc calculated upon certain certain datafields to check for irregularities in the data
      const dataFieldMetrics: {[dataField: string]: {[metric: string]: any}} = {}
      // For the current entity, loop through all instances of that entity
      for (let x = currentEntityData.length - 1; x > 0; x--) {
        const entityInstance: {[x: string]: any } = currentEntityData[x];
>>>>>>> 0fbf9926
        // On the entity instance, loop through all of the entity fields within it
        Object.keys(entityInstance).forEach((entityFieldName: string) => {
          // skip the timestamp field on each entity instance
          if (entityFieldName === 'timestamp') {
            return;
          }
          // The following section determines whether or not the current field on the entity is a numeric value or an array that contains numeric values
          const currentInstanceField = entityInstance[entityFieldName];
<<<<<<< HEAD
          if (!isNaN(currentInstanceField) && !Array.isArray(currentInstanceField)) {
            // If the entity field is a numeric value, push it to the array corresponding to the field name in the dataFields array
            // Add the value to the sum field on the entity field name in the dataFieldMetrics obj
            if (!dataFields[entityFieldName]) {
              dataFields[entityFieldName] = [{ value: Number(currentInstanceField), date: Number(entityInstance.timestamp) }];
              dataFieldMetrics[entityFieldName] = { sum: Number(currentInstanceField) };
            } else {
              dataFields[entityFieldName].push({ value: Number(currentInstanceField), date: Number(entityInstance.timestamp) });
              dataFieldMetrics[entityFieldName].sum += Number(currentInstanceField);
            }
            if (entityFieldName.includes('umulative')) {
              if (!Object.keys(dataFieldMetrics[entityFieldName]).includes('cumulative')) {
                dataFieldMetrics[entityFieldName].cumulative = { prevVal: 0, hasLowered: 0 }
              }
              if (Number(currentInstanceField) < dataFieldMetrics[entityFieldName].cumulative.prevVal) {
                dataFieldMetrics[entityFieldName].cumulative.hasLowered = Number(entityInstance.timestamp);
              }
              dataFieldMetrics[entityFieldName].cumulative.prevVal = Number(currentInstanceField);
            }
          } else if (Array.isArray(currentInstanceField)) {
            // if the current entity field is an array, loop through it and create separate dataField keys for each index of the array
            // This way, each index on the field will have its own chart (ie rewardTokenEmissions[0] and rewardTokenEmissions[1] have their own charts)
            // currentInstanceField.forEach((val: string, arrayIndex: number) => {
            for (let arrayIndex = 0; arrayIndex < currentInstanceField.length; arrayIndex++) {
              const val = currentInstanceField[arrayIndex];
              const dataFieldKey = entityFieldName + ' [' + arrayIndex + ']';
              let value = Number(val);
              try {
                if (entityFieldName === 'mintedTokenSupplies' && data[protocolEntityName][0]?.lendingType === "CDP") {
                  if (data[protocolEntityName][0]?.mintedTokens.length > 0) {
                    value = convertTokenDecimals(val, data[protocolEntityName][0].mintedTokens[arrayIndex]?.decimals);
                  }
                } else if (entityFieldName === 'mintedTokenSupplies' && data[protocolEntityName][0]?.lendingType !== "CDP") {
                  continue;
                }
              } catch (err) {
                console.log('ERR - COULD NOT GET MINTED TOKEN DECIMALS', err)
              }
              if (!dataFields[dataFieldKey]) {
                dataFields[dataFieldKey] = [{ value: value, date: Number(entityInstance.timestamp) }];
                dataFieldMetrics[dataFieldKey] = { sum: value };
              } else {
                dataFields[dataFieldKey].push({ value: value, date: Number(entityInstance.timestamp) });
                dataFieldMetrics[dataFieldKey].sum += value;
              }
              if (dataFieldKey.includes('umulative')) {
                if (!Object.keys(dataFieldMetrics[dataFieldKey]).includes('cumulative')) {
                  dataFieldMetrics[dataFieldKey].cumulative = { prevVal: 0, hasLowered: 0 }
                }
                if (value < dataFieldMetrics[dataFieldKey].cumulative.prevVal) {
                  dataFieldMetrics[dataFieldKey].cumulative.hasLowered = Number(entityInstance.timestamp);
                }
                dataFieldMetrics[dataFieldKey].cumulative.prevVal = value;
              }
            };
          }
        });
      };

      // For each entity field/key in the dataFields object, create a chart and tableChart component
      // If the sum of all values for a chart is 0, display a warning that the entity is not properly collecting data
      return (<>
        <h2 style={{ borderTop: "black 2px solid", width: "100%" }}>ENTITY: {entityName}</h2>
        <Grid key={entityName} container>{
          Object.keys(dataFields).map((field: string) => {
            // The following checks if the field is required or can be null
            const fieldName = field.split(' [')[0];
            const schemaFieldTypeString = entitiesData[entityName][fieldName].split("");
            if (schemaFieldTypeString[schemaFieldTypeString.length - 1] !== '!') {
              // return null;
            }
            const label = entityName + '-' + field;
            if (issues.filter(x => x.message === label && x.type === "SUM").length === 0 && dataFieldMetrics[field].sum === 0) {
              // Create a warning for the 0 sum of all snapshots for this field
              issues.push({ type: "SUM", message: label });
            }
            if (issues.filter(x => x.message === label && x.type === "CUMULATIVE").length === 0 && dataFieldMetrics[field]?.cumulative?.hasLowered > 0) {
              issues.push({ type: "CUMULATIVE", message: label + '++' + dataFieldMetrics[field].cumulative.hasLowered });
            }

            return (<>
              <Grid key={label + '1'} id={label} item xs={8}>
                {Chart(label, dataFields[field], currentEntityData.length)}
              </Grid>
              <Grid key={label + '2'} item xs={4} marginY={4}>
                {TableChart(label, dataFields[field], currentEntityData.length)}
              </Grid>
            </>)
          })
        }</Grid></>)
    });

    const protTypeEntity = ProtocolTypeEntity[data.protocols[0].type]
    const protocolLevelTVL = parseFloat(data[protTypeEntity][0]?.totalValueLockedUSD)
    if (issues.filter(x => x.message === protTypeEntity && x.type === "TVL-").length === 0 && protocolLevelTVL < 1000) {
      issues.push({ type: "TVL-", message: protTypeEntity });
    } else if (issues.filter(x => x.message === protTypeEntity && x.type === "TVL+").length === 0 && protocolLevelTVL > 1000000000000) {
      issues.push({ type: "TVL+", message: protTypeEntity });
    }

    const protocolSchema = SchemaTable(data[protTypeEntity][0], protTypeEntity, setWarning, protocolFields, warning);

    if (issues.length > 0) {
      setWarning(issues);
    }
    return (<>
      {protocolSchema}
      {protocolData}
    </>)
  } catch (err) {
    if (err instanceof Error) {
      console.log('CATCH,', Object.keys(err), Object.values(err), err)
      return <h3>JAVASCRIPT ERROR {err.message}</h3>

=======
          if (!isNaN(currentInstanceField)) {
            // If the entity field is a numeric value, push it to the array corresponding to the field name in the dataFields array
            // Add the value to the sum field on the entity field name in the dataFieldMetrics obj
            if (!dataFields[entityFieldName]) {
              dataFields[entityFieldName] = [{value: Number(currentInstanceField), date: Number(entityInstance.timestamp)}];
              dataFieldMetrics[entityFieldName] = {sum: Number(currentInstanceField)};
            } else {
              dataFields[entityFieldName].push({value: Number(currentInstanceField), date: Number(entityInstance.timestamp)});
              dataFieldMetrics[entityFieldName].sum += Number(currentInstanceField);
            }
            if (entityFieldName.includes('umulative')) {
              if (!Object.keys(dataFieldMetrics[entityFieldName]).includes('cumulative')) {
                dataFieldMetrics[entityFieldName].cumulative = {prevVal: 0, hasLowered: 0}
              }
              if (Number(currentInstanceField) < dataFieldMetrics[entityFieldName].cumulative.prevVal) {
                dataFieldMetrics[entityFieldName].cumulative.hasLowered = Number(entityInstance.timestamp);
              }
              dataFieldMetrics[entityFieldName].cumulative.prevVal = Number(currentInstanceField);
            }
          } else if (Array.isArray(currentInstanceField)) {
            // if the current entity field is an array, loop through it and create separate dataField keys for each index of the array
            // This way, each index on the field will have its own chart (ie rewardTokenEmissions[0] and rewardTokenEmissions[1] have their own charts)
            currentInstanceField.forEach((val: string, arrayIndex: number) => {
              const dataFieldKey = entityFieldName + ' [' + arrayIndex + ']';
              if (!dataFields[dataFieldKey]) {
                dataFields[dataFieldKey] = [{value: Number(val), date: Number(entityInstance.timestamp)}];
                dataFieldMetrics[dataFieldKey] = {sum: Number(val)};
              } else {
                dataFields[dataFieldKey].push({value: Number(val), date: Number(entityInstance.timestamp)});
                dataFieldMetrics[dataFieldKey].sum += Number(val);
              }
              if (dataFieldKey.includes('umulative')) {
                if (!Object.keys(dataFieldMetrics[dataFieldKey]).includes('cumulative')) {
                  dataFieldMetrics[dataFieldKey].cumulative = {prevVal: 0, hasLowered: 0}
                }
                if (Number(val) < dataFieldMetrics[dataFieldKey].cumulative.prevVal) {
                  dataFieldMetrics[dataFieldKey].cumulative.hasLowered = Number(entityInstance.timestamp);
                }
                dataFieldMetrics[dataFieldKey].cumulative.prevVal = Number(val);
              }
            });
          }
        });
      };

      // For each entity field/key in the dataFields object, create a chart and tableChart component
      // If the sum of all values for a chart is 0, display a warning that the entity is not properly collecting data
      console.log(dataFields)
      return (<>
      <h2 style={{borderTop: "black 2px solid", width: "100%"}}>ENTITY: {entityName}</h2>
      <Grid key={entityName}container>{
        Object.keys(dataFields).map((field: string) => {
          // The following checks if the field is required or can be null
          const fieldName = field.split(' [')[0];
          const schemaFieldTypeString = entitiesData[entityName][fieldName].split("");
          if (schemaFieldTypeString[schemaFieldTypeString.length - 1] !== '!') {
            return null;
          }
          const label = entityName + '-' + field;
          if (issues.filter(x => x.message === label && x.type === "SUM").length === 0 && dataFieldMetrics[field].sum === 0) {
            // Create a warning for the 0 sum of all snapshots for this field
            issues.push({type: "SUM", message: label});
          }        
          if (issues.filter(x => x.message === label && x.type === "CUMULATIVE").length === 0 && dataFieldMetrics[field]?.cumulative?.hasLowered > 0) {
            issues.push({type: "CUMULATIVE", message: label + '++' + dataFieldMetrics[field].cumulative.hasLowered});
          }
          
          return (<>
            <Grid key={label + '1'} id={label} item xs={8}>
              {Chart(label, dataFields[field], currentEntityData.length)}
            </Grid>
            <Grid key={label + '2'} item xs={4} marginY={4}>
              {TableChart(label, dataFields[field], currentEntityData.length)}
            </Grid>
          </>)
        })
      }</Grid></>)
    });

    const protTypeEntity = ProtocolTypeEntity[data.protocols[0].type]
    const protocolLevelTVL = parseFloat(data[protTypeEntity][0]?.totalValueLockedUSD)
    if (issues.filter(x => x.message === protTypeEntity && x.type === "TVL-").length === 0 && protocolLevelTVL < 1000) {
      issues.push({type: "TVL-", message: protTypeEntity});
    } else if (issues.filter(x => x.message === protTypeEntity && x.type === "TVL+").length === 0 && protocolLevelTVL > 1000000000000) {
      issues.push({type: "TVL+", message: protTypeEntity});
    }

    const protocolSchema = SchemaTable(data[protTypeEntity][0], protTypeEntity, setWarning, protocolFields, warning);

    if (issues.length > 0) {
      setWarning(issues);
    }
    return (<>
      {protocolSchema}
      {protocolData}
      </>)
  } catch(err) {
    if (err instanceof Error) {
      console.log('CATCH,', Object.keys(err), Object.values(err), err)
      return <h3>JAVASCRIPT ERROR {err.message}</h3>

>>>>>>> 0fbf9926
    } else {
      return <h3>JAVASCRIPT ERROR</h3>
    }
  }
}

export default ProtocolTab;<|MERGE_RESOLUTION|>--- conflicted
+++ resolved
@@ -1,20 +1,12 @@
 import { Grid } from "@mui/material";
-<<<<<<< HEAD
-import { Chart } from "../../common/chartComponents/Chart";
-import { TableChart } from "../../common/chartComponents/TableChart";
-import { ProtocolTypeEntity } from "../../constants";
-import { convertTokenDecimals } from "../../utils";
-=======
 import { Chart } from "../../chartComponents/Chart";
 import { TableChart } from "../../chartComponents/TableChart";
 import { ProtocolTypeEntity } from "../../constants";
->>>>>>> 0fbf9926
 import SchemaTable from "../SchemaTable";
 
 function ProtocolTab(
   data: any,
   entities: string[],
-<<<<<<< HEAD
   entitiesData: { [x: string]: { [x: string]: string } },
   protocolFields: { [x: string]: string },
   setWarning: React.Dispatch<React.SetStateAction<{ message: string, type: string }[]>>,
@@ -22,30 +14,13 @@
 ) {
 
   try {
-    const protocolEntityName = ProtocolTypeEntity[data.protocols[0].type];
+    const issues: { message: string, type: string }[] = warning;
 
-    const issues: { message: string, type: string }[] = warning;
     const excludedEntities = [
       "liquidityPoolHourlySnapshots",
       "liquidityPoolDailySnapshots",
       "marketHourlySnapshots",
       "marketDailySnapshots",
-=======
-  entitiesData: {[x: string]: {[x: string]: string}},
-  protocolFields: {[x: string]: string},
-  setWarning: React.Dispatch<React.SetStateAction<{message: string, type: string}[]>>,
-  warning: {message: string, type: string}[]
-) {
-
-  try {
-    const issues: {message: string, type: string}[] = warning;
-
-    const excludedEntities = [
-      "liquidityPoolHourlySnapshots", 
-      "liquidityPoolDailySnapshots", 
-      "marketHourlySnapshots", 
-      "marketDailySnapshots", 
->>>>>>> 0fbf9926
       "vaultHourlySnapshots",
       "vaultDailySnapshots"
     ]
@@ -57,7 +32,6 @@
       const currentEntityData = data[entityName];
       // If the current entity has no instances, return the following
       if (currentEntityData.length === 0) {
-<<<<<<< HEAD
         return <Grid key={entityName} style={{ borderTop: "black 2px solid" }}><h2>ENTITY: {entityName}</h2><h3 style={{ color: "red" }}>{entityName} HAS NO INSTANCES.</h3></Grid>
       }
       // dataFields object has corresponding key:value pairs. Key is the field name and value is an array with an object holding the coordinates to be plotted on the chart for that entity field.
@@ -67,17 +41,6 @@
       // For the current entity, loop through all instances of that entity
       for (let x = currentEntityData.length - 1; x > 0; x--) {
         const entityInstance: { [x: string]: any } = currentEntityData[x];
-=======
-        return <Grid key={entityName} style={{borderTop: "black 2px solid"}}><h2>ENTITY: {entityName}</h2><h3 style={{color: "red"}}>{entityName} HAS NO INSTANCES.</h3></Grid>
-      }
-      // dataFields object has corresponding key:value pairs. Key is the field name and value is an array with an object holding the coordinates to be plotted on the chart for that entity field.
-      const dataFields: {[dataField: string]: [{date: number, value: number}]} = {};
-      // dataFieldMetrics is used to store sums, expressions, etc calculated upon certain certain datafields to check for irregularities in the data
-      const dataFieldMetrics: {[dataField: string]: {[metric: string]: any}} = {}
-      // For the current entity, loop through all instances of that entity
-      for (let x = currentEntityData.length - 1; x > 0; x--) {
-        const entityInstance: {[x: string]: any } = currentEntityData[x];
->>>>>>> 0fbf9926
         // On the entity instance, loop through all of the entity fields within it
         Object.keys(entityInstance).forEach((entityFieldName: string) => {
           // skip the timestamp field on each entity instance
@@ -86,8 +49,7 @@
           }
           // The following section determines whether or not the current field on the entity is a numeric value or an array that contains numeric values
           const currentInstanceField = entityInstance[entityFieldName];
-<<<<<<< HEAD
-          if (!isNaN(currentInstanceField) && !Array.isArray(currentInstanceField)) {
+          if (!isNaN(currentInstanceField)) {
             // If the entity field is a numeric value, push it to the array corresponding to the field name in the dataFields array
             // Add the value to the sum field on the entity field name in the dataFieldMetrics obj
             if (!dataFields[entityFieldName]) {
@@ -109,45 +71,32 @@
           } else if (Array.isArray(currentInstanceField)) {
             // if the current entity field is an array, loop through it and create separate dataField keys for each index of the array
             // This way, each index on the field will have its own chart (ie rewardTokenEmissions[0] and rewardTokenEmissions[1] have their own charts)
-            // currentInstanceField.forEach((val: string, arrayIndex: number) => {
-            for (let arrayIndex = 0; arrayIndex < currentInstanceField.length; arrayIndex++) {
-              const val = currentInstanceField[arrayIndex];
+            currentInstanceField.forEach((val: string, arrayIndex: number) => {
               const dataFieldKey = entityFieldName + ' [' + arrayIndex + ']';
-              let value = Number(val);
-              try {
-                if (entityFieldName === 'mintedTokenSupplies' && data[protocolEntityName][0]?.lendingType === "CDP") {
-                  if (data[protocolEntityName][0]?.mintedTokens.length > 0) {
-                    value = convertTokenDecimals(val, data[protocolEntityName][0].mintedTokens[arrayIndex]?.decimals);
-                  }
-                } else if (entityFieldName === 'mintedTokenSupplies' && data[protocolEntityName][0]?.lendingType !== "CDP") {
-                  continue;
-                }
-              } catch (err) {
-                console.log('ERR - COULD NOT GET MINTED TOKEN DECIMALS', err)
-              }
               if (!dataFields[dataFieldKey]) {
-                dataFields[dataFieldKey] = [{ value: value, date: Number(entityInstance.timestamp) }];
-                dataFieldMetrics[dataFieldKey] = { sum: value };
+                dataFields[dataFieldKey] = [{ value: Number(val), date: Number(entityInstance.timestamp) }];
+                dataFieldMetrics[dataFieldKey] = { sum: Number(val) };
               } else {
-                dataFields[dataFieldKey].push({ value: value, date: Number(entityInstance.timestamp) });
-                dataFieldMetrics[dataFieldKey].sum += value;
+                dataFields[dataFieldKey].push({ value: Number(val), date: Number(entityInstance.timestamp) });
+                dataFieldMetrics[dataFieldKey].sum += Number(val);
               }
               if (dataFieldKey.includes('umulative')) {
                 if (!Object.keys(dataFieldMetrics[dataFieldKey]).includes('cumulative')) {
                   dataFieldMetrics[dataFieldKey].cumulative = { prevVal: 0, hasLowered: 0 }
                 }
-                if (value < dataFieldMetrics[dataFieldKey].cumulative.prevVal) {
+                if (Number(val) < dataFieldMetrics[dataFieldKey].cumulative.prevVal) {
                   dataFieldMetrics[dataFieldKey].cumulative.hasLowered = Number(entityInstance.timestamp);
                 }
-                dataFieldMetrics[dataFieldKey].cumulative.prevVal = value;
+                dataFieldMetrics[dataFieldKey].cumulative.prevVal = Number(val);
               }
-            };
+            });
           }
         });
       };
 
       // For each entity field/key in the dataFields object, create a chart and tableChart component
       // If the sum of all values for a chart is 0, display a warning that the entity is not properly collecting data
+      console.log(dataFields)
       return (<>
         <h2 style={{ borderTop: "black 2px solid", width: "100%" }}>ENTITY: {entityName}</h2>
         <Grid key={entityName} container>{
@@ -156,7 +105,7 @@
             const fieldName = field.split(' [')[0];
             const schemaFieldTypeString = entitiesData[entityName][fieldName].split("");
             if (schemaFieldTypeString[schemaFieldTypeString.length - 1] !== '!') {
-              // return null;
+              return null;
             }
             const label = entityName + '-' + field;
             if (issues.filter(x => x.message === label && x.type === "SUM").length === 0 && dataFieldMetrics[field].sum === 0) {
@@ -201,109 +150,6 @@
       console.log('CATCH,', Object.keys(err), Object.values(err), err)
       return <h3>JAVASCRIPT ERROR {err.message}</h3>
 
-=======
-          if (!isNaN(currentInstanceField)) {
-            // If the entity field is a numeric value, push it to the array corresponding to the field name in the dataFields array
-            // Add the value to the sum field on the entity field name in the dataFieldMetrics obj
-            if (!dataFields[entityFieldName]) {
-              dataFields[entityFieldName] = [{value: Number(currentInstanceField), date: Number(entityInstance.timestamp)}];
-              dataFieldMetrics[entityFieldName] = {sum: Number(currentInstanceField)};
-            } else {
-              dataFields[entityFieldName].push({value: Number(currentInstanceField), date: Number(entityInstance.timestamp)});
-              dataFieldMetrics[entityFieldName].sum += Number(currentInstanceField);
-            }
-            if (entityFieldName.includes('umulative')) {
-              if (!Object.keys(dataFieldMetrics[entityFieldName]).includes('cumulative')) {
-                dataFieldMetrics[entityFieldName].cumulative = {prevVal: 0, hasLowered: 0}
-              }
-              if (Number(currentInstanceField) < dataFieldMetrics[entityFieldName].cumulative.prevVal) {
-                dataFieldMetrics[entityFieldName].cumulative.hasLowered = Number(entityInstance.timestamp);
-              }
-              dataFieldMetrics[entityFieldName].cumulative.prevVal = Number(currentInstanceField);
-            }
-          } else if (Array.isArray(currentInstanceField)) {
-            // if the current entity field is an array, loop through it and create separate dataField keys for each index of the array
-            // This way, each index on the field will have its own chart (ie rewardTokenEmissions[0] and rewardTokenEmissions[1] have their own charts)
-            currentInstanceField.forEach((val: string, arrayIndex: number) => {
-              const dataFieldKey = entityFieldName + ' [' + arrayIndex + ']';
-              if (!dataFields[dataFieldKey]) {
-                dataFields[dataFieldKey] = [{value: Number(val), date: Number(entityInstance.timestamp)}];
-                dataFieldMetrics[dataFieldKey] = {sum: Number(val)};
-              } else {
-                dataFields[dataFieldKey].push({value: Number(val), date: Number(entityInstance.timestamp)});
-                dataFieldMetrics[dataFieldKey].sum += Number(val);
-              }
-              if (dataFieldKey.includes('umulative')) {
-                if (!Object.keys(dataFieldMetrics[dataFieldKey]).includes('cumulative')) {
-                  dataFieldMetrics[dataFieldKey].cumulative = {prevVal: 0, hasLowered: 0}
-                }
-                if (Number(val) < dataFieldMetrics[dataFieldKey].cumulative.prevVal) {
-                  dataFieldMetrics[dataFieldKey].cumulative.hasLowered = Number(entityInstance.timestamp);
-                }
-                dataFieldMetrics[dataFieldKey].cumulative.prevVal = Number(val);
-              }
-            });
-          }
-        });
-      };
-
-      // For each entity field/key in the dataFields object, create a chart and tableChart component
-      // If the sum of all values for a chart is 0, display a warning that the entity is not properly collecting data
-      console.log(dataFields)
-      return (<>
-      <h2 style={{borderTop: "black 2px solid", width: "100%"}}>ENTITY: {entityName}</h2>
-      <Grid key={entityName}container>{
-        Object.keys(dataFields).map((field: string) => {
-          // The following checks if the field is required or can be null
-          const fieldName = field.split(' [')[0];
-          const schemaFieldTypeString = entitiesData[entityName][fieldName].split("");
-          if (schemaFieldTypeString[schemaFieldTypeString.length - 1] !== '!') {
-            return null;
-          }
-          const label = entityName + '-' + field;
-          if (issues.filter(x => x.message === label && x.type === "SUM").length === 0 && dataFieldMetrics[field].sum === 0) {
-            // Create a warning for the 0 sum of all snapshots for this field
-            issues.push({type: "SUM", message: label});
-          }        
-          if (issues.filter(x => x.message === label && x.type === "CUMULATIVE").length === 0 && dataFieldMetrics[field]?.cumulative?.hasLowered > 0) {
-            issues.push({type: "CUMULATIVE", message: label + '++' + dataFieldMetrics[field].cumulative.hasLowered});
-          }
-          
-          return (<>
-            <Grid key={label + '1'} id={label} item xs={8}>
-              {Chart(label, dataFields[field], currentEntityData.length)}
-            </Grid>
-            <Grid key={label + '2'} item xs={4} marginY={4}>
-              {TableChart(label, dataFields[field], currentEntityData.length)}
-            </Grid>
-          </>)
-        })
-      }</Grid></>)
-    });
-
-    const protTypeEntity = ProtocolTypeEntity[data.protocols[0].type]
-    const protocolLevelTVL = parseFloat(data[protTypeEntity][0]?.totalValueLockedUSD)
-    if (issues.filter(x => x.message === protTypeEntity && x.type === "TVL-").length === 0 && protocolLevelTVL < 1000) {
-      issues.push({type: "TVL-", message: protTypeEntity});
-    } else if (issues.filter(x => x.message === protTypeEntity && x.type === "TVL+").length === 0 && protocolLevelTVL > 1000000000000) {
-      issues.push({type: "TVL+", message: protTypeEntity});
-    }
-
-    const protocolSchema = SchemaTable(data[protTypeEntity][0], protTypeEntity, setWarning, protocolFields, warning);
-
-    if (issues.length > 0) {
-      setWarning(issues);
-    }
-    return (<>
-      {protocolSchema}
-      {protocolData}
-      </>)
-  } catch(err) {
-    if (err instanceof Error) {
-      console.log('CATCH,', Object.keys(err), Object.values(err), err)
-      return <h3>JAVASCRIPT ERROR {err.message}</h3>
-
->>>>>>> 0fbf9926
     } else {
       return <h3>JAVASCRIPT ERROR</h3>
     }

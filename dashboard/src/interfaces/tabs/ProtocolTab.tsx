<<<<<<< HEAD
import {Box, Grid, Typography} from "@mui/material";
=======
import { Grid } from "@mui/material";
import { useState } from "react";
>>>>>>> 016e3694
import { Chart } from "../../common/chartComponents/Chart";
import { TableChart } from "../../common/chartComponents/TableChart";
import ScrollToElement from "../../common/utilComponents/ScrollToElement";
import { ProtocolTypeEntity } from "../../constants";
import { convertTokenDecimals } from "../../utils";
import SchemaTable from "../SchemaTable";
<<<<<<< HEAD
import {CopyLinkToClipboard} from "../../common/utilComponents/CopyLinkToClipboard";
=======
import IssuesDisplay from "../IssuesDisplay";
import { useEffect } from "react";
>>>>>>> 016e3694

interface ProtocolTabProps {
  data: any;
  entities: string[];
  entitiesData: { [x: string]: { [x: string]: string } };
  protocolFields: { [x: string]: string };
<<<<<<< HEAD
  setWarning: React.Dispatch<React.SetStateAction<{ message: string; type: string }[]>>;
  warnings: { message: string; type: string }[];
}

function ProtocolTab({ data, entities, entitiesData, protocolFields, setWarning, warnings }: ProtocolTabProps) {
  try {
    const list: { [x: string]: any } = {};
    const protocolEntityName = ProtocolTypeEntity[data.protocols[0].type];

    const issues: { message: string; type: string }[] = warnings;
    const excludedEntities = [
      "liquidityPoolHourlySnapshots",
      "liquidityPoolDailySnapshots",
      "marketHourlySnapshots",
      "marketDailySnapshots",
      "vaultHourlySnapshots",
      "vaultDailySnapshots",
    ];
    const protocolData = entities.map((entityName: string) => {
=======
}

// This component is for each individual subgraph
function ProtocolTab({ data, entities, entitiesData, protocolFields }: ProtocolTabProps) {
  const [issuesState, setIssues] = useState<{ message: string; type: string; level: string; fieldName: string }[]>([]);
  const issues: { message: string; type: string; level: string; fieldName: string }[] = issuesState;
  const list: { [x: string]: any } = {};
  const protocolEntityName = ProtocolTypeEntity[data.protocols[0].type];

  const excludedEntities = [
    "liquidityPoolHourlySnapshots",
    "liquidityPoolDailySnapshots",
    "marketHourlySnapshots",
    "marketDailySnapshots",
    "vaultHourlySnapshots",
    "vaultDailySnapshots",
  ];
  const protocolData = entities.map((entityName: string) => {
    try {
>>>>>>> 016e3694
      // Exclude the following entities because they are not on the protocol tab
      if (excludedEntities.includes(entityName)) {
        return null;
      }
      const currentEntityData = data[entityName];
      // If the current entity has no instances, return the following
      if (currentEntityData.length === 0) {
        return (
          <Grid key={entityName} style={{ borderTop: "black 2px solid" }}>
            <h2>ENTITY: {entityName}</h2>
            <h3 style={{ color: "red" }}>{entityName} HAS NO INSTANCES.</h3>
          </Grid>
        );
      }
      // dataFields object has corresponding key:value pairs. Key is the field name and value is an array with an object holding the coordinates to be plotted on the chart for that entity field.
      const dataFields: { [dataField: string]: [{ date: number; value: number }] } = {};
      // dataFieldMetrics is used to store sums, expressions, etc calculated upon certain certain datafields to check for irregularities in the data
      const dataFieldMetrics: { [dataField: string]: { [metric: string]: any } } = {};
      // For the current entity, loop through all instances of that entity
      for (let x = currentEntityData.length - 1; x >= 0; x--) {
        const entityInstance: { [x: string]: any } = currentEntityData[x];
        // On the entity instance, loop through all of the entity fields within it
        // create the base yield field for DEXs
        if (entityInstance.dailySupplySideRevenueUSD && entityInstance.totalValueLockedUSD) {
          const value = (entityInstance.dailySupplySideRevenueUSD / entityInstance.totalValueLockedUSD) * 100;
          if (!dataFields.capitalEfficiency) {
            dataFields.capitalEfficiency = [{ value, date: Number(entityInstance.timestamp) }];
            dataFieldMetrics.capitalEfficiency = { sum: value };
          } else {
            dataFields.capitalEfficiency.push({ value, date: Number(entityInstance.timestamp) });
            dataFieldMetrics.capitalEfficiency.sum += value;
          }
        }
        // entityInstance.dailySupplySideRevenue / totalValueLockedUSD * 100
        Object.keys(entityInstance).forEach((entityFieldName: string) => {
          // skip the timestamp field on each entity instance
          if (entityFieldName === "timestamp") {
            return;
          }
          // The following section determines whether or not the current field on the entity is a numeric value or an array that contains numeric values
          const currentInstanceField = entityInstance[entityFieldName];
          if (!isNaN(currentInstanceField) && !Array.isArray(currentInstanceField)) {
            // If the entity field is a numeric value, push it to the array corresponding to the field name in the dataFields array
            // Add the value to the sum field on the entity field name in the dataFieldMetrics obj
            if (!dataFields[entityFieldName]) {
              dataFields[entityFieldName] = [
                { value: Number(currentInstanceField), date: Number(entityInstance.timestamp) },
              ];
              dataFieldMetrics[entityFieldName] = { sum: Number(currentInstanceField) };
            } else {
              dataFields[entityFieldName].push({
                value: Number(currentInstanceField),
                date: Number(entityInstance.timestamp),
              });
              dataFieldMetrics[entityFieldName].sum += Number(currentInstanceField);
            }
            if (entityFieldName.includes("umulative")) {
              if (!Object.keys(dataFieldMetrics[entityFieldName]).includes("cumulative")) {
                dataFieldMetrics[entityFieldName].cumulative = { prevVal: 0, hasLowered: 0 };
              }
              if (Number(currentInstanceField) < dataFieldMetrics[entityFieldName].cumulative.prevVal) {
                dataFieldMetrics[entityFieldName].cumulative.hasLowered = Number(entityInstance.timestamp);
              }
              dataFieldMetrics[entityFieldName].cumulative.prevVal = Number(currentInstanceField);
            }
          } else if (Array.isArray(currentInstanceField)) {
            // if the current entity field is an array, loop through it and create separate dataField keys for each index of the array
            // This way, each index on the field will have its own chart (ie rewardTokenEmissions[0] and rewardTokenEmissions[1] have their own charts)
            // currentInstanceField.forEach((val: string, arrayIndex: number) => {
            for (let arrayIndex = 0; arrayIndex < currentInstanceField.length; arrayIndex++) {
              const val = currentInstanceField[arrayIndex];
              const dataFieldKey = entityFieldName + " [" + arrayIndex + "]";
              let value = Number(val);
              try {
                if (entityFieldName === "mintedTokenSupplies" && data[protocolEntityName][0]?.lendingType === "CDP") {
                  if (data[protocolEntityName][0]?.mintedTokens.length > 0) {
                    value = convertTokenDecimals(val, data[protocolEntityName][0].mintedTokens[arrayIndex]?.decimals);
                  }
                } else if (
                  entityFieldName === "mintedTokenSupplies" &&
                  data[protocolEntityName][0]?.lendingType !== "CDP"
                ) {
                  continue;
                }
              } catch (err) {
                console.error("ERR - COULD NOT GET MINTED TOKEN DECIMALS", err);
              }
              if (!dataFields[dataFieldKey]) {
                dataFields[dataFieldKey] = [{ value: value, date: Number(entityInstance.timestamp) }];
                dataFieldMetrics[dataFieldKey] = { sum: value };
              } else {
                dataFields[dataFieldKey].push({ value: value, date: Number(entityInstance.timestamp) });
                dataFieldMetrics[dataFieldKey].sum += value;
              }
              if (dataFieldKey.includes("umulative")) {
                if (!Object.keys(dataFieldMetrics[dataFieldKey]).includes("cumulative")) {
                  dataFieldMetrics[dataFieldKey].cumulative = { prevVal: 0, hasLowered: 0 };
                }
                if (value < dataFieldMetrics[dataFieldKey].cumulative.prevVal) {
                  dataFieldMetrics[dataFieldKey].cumulative.hasLowered = Number(entityInstance.timestamp);
                }
                dataFieldMetrics[dataFieldKey].cumulative.prevVal = value;
              }
            }
          }
        });
      }

      list[entityName] = {};
      for (let x = 0; x < Object.keys(entitiesData[entityName]).length; x++) {
        const entityField = Object.keys(entitiesData[entityName])[x];
        if (entityField === "timestamp") {
          continue;
        }
        const renderedField = dataFields[entityField];
        if (renderedField) {
          list[entityName][entityField] = "Included";
        } else {
          const extrapolatedFields = Object.keys(dataFields).filter((df: string) => {
            return df.includes(entityField);
          });
          if (extrapolatedFields?.length > 0) {
            list[entityName][entityField] = "Array Included";
          } else {
            const req =
              "!" ===
              entitiesData[entityName][entityField].split("")[
                entitiesData[entityName][entityField].split("").length - 1
              ];
            if (req) {
              list[entityName][entityField] = "MISSING AND REQUIRED";
            } else {
              list[entityName][entityField] = "NOT REQUIRED";
            }
          }
        }
      }
      console.log("LIST", list);

      if (dataFields.protocolControlledValueUSD) {
        const capitalEfficiency = dataFields.capitalEfficiency;
        delete dataFields.capitalEfficiency;
        dataFields.capitalEfficiency = capitalEfficiency;
      }

      if (dataFields.protocolControlledValueUSD) {
        const protocolControlledValueUSD = dataFields.protocolControlledValueUSD;
        delete dataFields.protocolControlledValueUSD;
        dataFields.protocolControlledValueUSD = protocolControlledValueUSD;
      }

      console.log("DATAFIELDSOBJ-PROTOCOL", dataFields);

      // For each entity field/key in the dataFields object, create a chart and tableChart component
      // If the sum of all values for a chart is 0, display a warning that the entity is not properly collecting data
      return (
<<<<<<< HEAD
        <Grid key={entityName}>
          <Box display="flex" alignItems="center" gap={4} my={3}>
            <CopyLinkToClipboard link={window.location.href} scrollId={entityName}>
              <Typography variant="h4" id={entityName}>{entityName}</Typography>
            </CopyLinkToClipboard>
          </Box>
=======
        <Grid key={entityName} style={{ borderTop: "black 2px solid", width: "100%" }}>
          <Grid container>
            <h2 id={entityName}>ENTITY: {entityName}</h2>
            <div style={{ marginLeft: "40px" }}>
              <ScrollToElement label={entityName} elementId={entityName} poolId="" tab="protocol" />
            </div>
          </Grid>
>>>>>>> 016e3694
          {Object.keys(dataFields).map((field: string) => {
            // The following checks if the field is required or can be null
            const fieldName = field.split(" [")[0];
            if (entitiesData[entityName][fieldName]) {
              const schemaFieldTypeString = entitiesData[entityName][fieldName]?.split("");
              if (schemaFieldTypeString[schemaFieldTypeString?.length - 1] !== "!") {
                // return null;
              }
            }
            const label = entityName + "-" + field;
            if (
              issues.filter((x) => x.message === label && x.type === "SUM").length === 0 &&
              dataFieldMetrics[field]?.sum === 0
            ) {
              // Create a warning for the 0 sum of all snapshots for this field

              const schemaField = Object.keys(entitiesData[entityName]).find((fieldSchema: string) => {
                return fieldName.toUpperCase().includes(fieldSchema.toUpperCase());
              });
              let level = "warning";
              if (schemaField) {
                const fieldChars = entitiesData[entityName][schemaField].split("");
                if (fieldChars[fieldChars.length - 1] === "!") {
                  level = "critical";
                }
              }
              issues.push({ type: "SUM", message: "", fieldName: label, level });
            }
            if (
<<<<<<< HEAD
              issues.filter((x) => x.message === label && x.type === "CUMULATIVE").length === 0 &&
=======
              issues.filter((x) => x.fieldName === label && x.type === "CUMULATIVE").length === 0 &&
>>>>>>> 016e3694
              dataFieldMetrics[field]?.cumulative?.hasLowered > 0
            ) {
              issues.push({
                type: "CUMULATIVE",
<<<<<<< HEAD
                message: label + "++" + dataFieldMetrics[field].cumulative.hasLowered,
=======
                message: `${label}++${dataFieldMetrics[field].cumulative.hasLowered}`,
                level: "error",
                fieldName: label,
>>>>>>> 016e3694
              });
            }
            const elementId = label.split(" ").join("%20");
            return (
              <div id={elementId}>
                <Box display="flex" alignItems="center" gap={4}>
                  <CopyLinkToClipboard link={window.location.href} scrollId={elementId}>
                    <Typography variant="body1">{field}</Typography>
                  </CopyLinkToClipboard>
                </Box>
                <Grid container>
                  <Grid key={label + "1"} item xs={8}>
                    {Chart(label, dataFields[field], currentEntityData.length)}
                  </Grid>
                  <Grid key={label + "2"} item xs={4} marginY={4}>
                    {TableChart(label, dataFields[field], currentEntityData.length)}
                  </Grid>
                </Grid>
              </div>
            );
          })}
        </Grid>
      );
<<<<<<< HEAD
    });

    const protTypeEntity = ProtocolTypeEntity[data.protocols[0].type];
    const protocolLevelTVL = parseFloat(data[protTypeEntity][0]?.totalValueLockedUSD);
    if (
      issues.filter((x) => x.message === protTypeEntity && x.type === "TVL-").length === 0 &&
      protocolLevelTVL < 1000
    ) {
      issues.push({ type: "TVL-", message: protTypeEntity });
    } else if (
      issues.filter((x) => x.message === protTypeEntity && x.type === "TVL+").length === 0 &&
      protocolLevelTVL > 1_000_000_000_000
    ) {
      issues.push({ type: "TVL+", message: protTypeEntity });
=======
    } catch (err) {
      if (err instanceof Error) {
        console.log("CATCH,", Object.keys(err), Object.values(err), err);
        return <h3>JAVASCRIPT ERROR - PROTOCOL TAB - {err.message}</h3>;
      } else {
        return <h3>JAVASCRIPT ERROR - PROTOCOL TAB</h3>;
      }
>>>>>>> 016e3694
    }
  });

<<<<<<< HEAD
    const protocolSchema = SchemaTable(data[protTypeEntity][0], protTypeEntity, setWarning, protocolFields, warnings);

    if (issues.length > 0) {
      setWarning(issues);
    }
    return (
      <>
        {protocolSchema}
        {protocolData}
      </>
    );
  } catch (err) {
    if (err instanceof Error) {
      console.log("CATCH,", Object.keys(err), Object.values(err), err);
      return <h3>JAVASCRIPT ERROR - PROTOCOL TAB - {err.message}</h3>;
    } else {
      return <h3>JAVASCRIPT ERROR - PROTOCOL TAB</h3>;
    }
  }
=======
  const protTypeEntity = ProtocolTypeEntity[data.protocols[0].type];
  const protocolLevelTVL = parseFloat(data[protTypeEntity][0]?.totalValueLockedUSD);
  if (
    issues.filter((x) => x.fieldName === protTypeEntity && x.type === "TVL-").length === 0 &&
    protocolLevelTVL < 1000
  ) {
    issues.push({ type: "TVL-", message: "", level: "critical", fieldName: protTypeEntity });
  } else if (
    issues.filter((x) => x.fieldName === protTypeEntity && x.type === "TVL+").length === 0 &&
    protocolLevelTVL > 1000000000000
  ) {
    issues.push({ type: "TVL+", message: "", level: "critical", fieldName: protTypeEntity });
  }

  useEffect(() => {
    console.log("PROTOCOL ISSUES TO SET", issues, issuesState);
    setIssues(issues);
  }, [issuesState]);

  return (
    <>
      <IssuesDisplay issuesArray={issuesState} />
      <SchemaTable
        entityData={data[protTypeEntity][0]}
        schemaName={protTypeEntity}
        setIssues={(x) => setIssues(x)}
        dataFields={protocolFields}
        issuesProps={issuesState}
        poolId=""
        tabName="protocol"
      />
      {protocolData}
    </>
  );
>>>>>>> 016e3694
}

export default ProtocolTab;<|MERGE_RESOLUTION|>--- conflicted
+++ resolved
@@ -1,48 +1,20 @@
-<<<<<<< HEAD
-import {Box, Grid, Typography} from "@mui/material";
-=======
-import { Grid } from "@mui/material";
+import { Box, Grid, Typography } from "@mui/material";
 import { useState } from "react";
->>>>>>> 016e3694
 import { Chart } from "../../common/chartComponents/Chart";
 import { TableChart } from "../../common/chartComponents/TableChart";
 import ScrollToElement from "../../common/utilComponents/ScrollToElement";
 import { ProtocolTypeEntity } from "../../constants";
 import { convertTokenDecimals } from "../../utils";
 import SchemaTable from "../SchemaTable";
-<<<<<<< HEAD
-import {CopyLinkToClipboard} from "../../common/utilComponents/CopyLinkToClipboard";
-=======
 import IssuesDisplay from "../IssuesDisplay";
 import { useEffect } from "react";
->>>>>>> 016e3694
+import {CopyLinkToClipboard} from "../../common/utilComponents/CopyLinkToClipboard";
 
 interface ProtocolTabProps {
   data: any;
   entities: string[];
   entitiesData: { [x: string]: { [x: string]: string } };
   protocolFields: { [x: string]: string };
-<<<<<<< HEAD
-  setWarning: React.Dispatch<React.SetStateAction<{ message: string; type: string }[]>>;
-  warnings: { message: string; type: string }[];
-}
-
-function ProtocolTab({ data, entities, entitiesData, protocolFields, setWarning, warnings }: ProtocolTabProps) {
-  try {
-    const list: { [x: string]: any } = {};
-    const protocolEntityName = ProtocolTypeEntity[data.protocols[0].type];
-
-    const issues: { message: string; type: string }[] = warnings;
-    const excludedEntities = [
-      "liquidityPoolHourlySnapshots",
-      "liquidityPoolDailySnapshots",
-      "marketHourlySnapshots",
-      "marketDailySnapshots",
-      "vaultHourlySnapshots",
-      "vaultDailySnapshots",
-    ];
-    const protocolData = entities.map((entityName: string) => {
-=======
 }
 
 // This component is for each individual subgraph
@@ -62,7 +34,6 @@
   ];
   const protocolData = entities.map((entityName: string) => {
     try {
->>>>>>> 016e3694
       // Exclude the following entities because they are not on the protocol tab
       if (excludedEntities.includes(entityName)) {
         return null;
@@ -219,22 +190,12 @@
       // For each entity field/key in the dataFields object, create a chart and tableChart component
       // If the sum of all values for a chart is 0, display a warning that the entity is not properly collecting data
       return (
-<<<<<<< HEAD
         <Grid key={entityName}>
           <Box display="flex" alignItems="center" gap={4} my={3}>
             <CopyLinkToClipboard link={window.location.href} scrollId={entityName}>
               <Typography variant="h4" id={entityName}>{entityName}</Typography>
             </CopyLinkToClipboard>
           </Box>
-=======
-        <Grid key={entityName} style={{ borderTop: "black 2px solid", width: "100%" }}>
-          <Grid container>
-            <h2 id={entityName}>ENTITY: {entityName}</h2>
-            <div style={{ marginLeft: "40px" }}>
-              <ScrollToElement label={entityName} elementId={entityName} poolId="" tab="protocol" />
-            </div>
-          </Grid>
->>>>>>> 016e3694
           {Object.keys(dataFields).map((field: string) => {
             // The following checks if the field is required or can be null
             const fieldName = field.split(" [")[0];
@@ -264,22 +225,14 @@
               issues.push({ type: "SUM", message: "", fieldName: label, level });
             }
             if (
-<<<<<<< HEAD
-              issues.filter((x) => x.message === label && x.type === "CUMULATIVE").length === 0 &&
-=======
               issues.filter((x) => x.fieldName === label && x.type === "CUMULATIVE").length === 0 &&
->>>>>>> 016e3694
               dataFieldMetrics[field]?.cumulative?.hasLowered > 0
             ) {
               issues.push({
                 type: "CUMULATIVE",
-<<<<<<< HEAD
-                message: label + "++" + dataFieldMetrics[field].cumulative.hasLowered,
-=======
                 message: `${label}++${dataFieldMetrics[field].cumulative.hasLowered}`,
                 level: "error",
                 fieldName: label,
->>>>>>> 016e3694
               });
             }
             const elementId = label.split(" ").join("%20");
@@ -303,22 +256,6 @@
           })}
         </Grid>
       );
-<<<<<<< HEAD
-    });
-
-    const protTypeEntity = ProtocolTypeEntity[data.protocols[0].type];
-    const protocolLevelTVL = parseFloat(data[protTypeEntity][0]?.totalValueLockedUSD);
-    if (
-      issues.filter((x) => x.message === protTypeEntity && x.type === "TVL-").length === 0 &&
-      protocolLevelTVL < 1000
-    ) {
-      issues.push({ type: "TVL-", message: protTypeEntity });
-    } else if (
-      issues.filter((x) => x.message === protTypeEntity && x.type === "TVL+").length === 0 &&
-      protocolLevelTVL > 1_000_000_000_000
-    ) {
-      issues.push({ type: "TVL+", message: protTypeEntity });
-=======
     } catch (err) {
       if (err instanceof Error) {
         console.log("CATCH,", Object.keys(err), Object.values(err), err);
@@ -326,31 +263,9 @@
       } else {
         return <h3>JAVASCRIPT ERROR - PROTOCOL TAB</h3>;
       }
->>>>>>> 016e3694
     }
   });
 
-<<<<<<< HEAD
-    const protocolSchema = SchemaTable(data[protTypeEntity][0], protTypeEntity, setWarning, protocolFields, warnings);
-
-    if (issues.length > 0) {
-      setWarning(issues);
-    }
-    return (
-      <>
-        {protocolSchema}
-        {protocolData}
-      </>
-    );
-  } catch (err) {
-    if (err instanceof Error) {
-      console.log("CATCH,", Object.keys(err), Object.values(err), err);
-      return <h3>JAVASCRIPT ERROR - PROTOCOL TAB - {err.message}</h3>;
-    } else {
-      return <h3>JAVASCRIPT ERROR - PROTOCOL TAB</h3>;
-    }
-  }
-=======
   const protTypeEntity = ProtocolTypeEntity[data.protocols[0].type];
   const protocolLevelTVL = parseFloat(data[protTypeEntity][0]?.totalValueLockedUSD);
   if (
@@ -360,7 +275,7 @@
     issues.push({ type: "TVL-", message: "", level: "critical", fieldName: protTypeEntity });
   } else if (
     issues.filter((x) => x.fieldName === protTypeEntity && x.type === "TVL+").length === 0 &&
-    protocolLevelTVL > 1000000000000
+    protocolLevelTVL > 1_000_000_000_000
   ) {
     issues.push({ type: "TVL+", message: "", level: "critical", fieldName: protTypeEntity });
   }
@@ -385,7 +300,6 @@
       {protocolData}
     </>
   );
->>>>>>> 016e3694
 }
 
 export default ProtocolTab;
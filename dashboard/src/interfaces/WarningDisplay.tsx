<<<<<<< HEAD
import { toDate } from "../App";

  // The warning display function takes the warning object passed in and creates the elements/messages to be rendered
  function WarningDisplay (warningArray: {message: string, type: string}[]) {
    const warningMsgs = [];
    let warningTotalCount = 0;
    let warningDisplayCount = 0;

    if (warningArray.length > 0) {
      warningTotalCount += warningArray.length;
      for (let x = 0; x < warningArray.length; x++) {

        let warningMsg = warningArray[x].message;
        if (warningArray[x].type === 'SUM') {
            warningMsg = "All values in " + warningArray[x].message + " are zero. Verify that this data is being mapped correctly.";
        }
        if (warningArray[x].type === 'CUMULATIVE') {
          warningMsg = "Cumulative value in field " + warningArray[x].message.split('++')[0] + " dropped on " + toDate(parseFloat(warningArray[x].message.split('++')[1])) + ". Cumulative values should always increase.";
        }
        if (warningArray[x].type === 'TVL-') {
          warningMsg = "totalValueLockedUSD on " + warningArray[x].message + " is below 1000. This is likely erroneous.";
        }
        if (warningArray[x].type === 'TVL+') {
          warningMsg = "totalValueLockedUSD on " + warningArray[x].message + " is above 1,000,000,000,000. This is likely erroneous.";
        }
        warningDisplayCount += 1;
        warningMsgs.push(<li>{warningMsg}</li>);
=======
import { toDate } from "../utils";
import { styled } from "../styled";
import { Typography } from "@mui/material";
import { ProtocolWarning } from "../graphs/types";

const StyledWarnings = styled("div")`
  max-height: 230px;
  overflow-y: scroll;
  background-color: rgb(28, 28, 28);
  box-shadow: inset 0 0 1px 2px ${({ theme }) => theme.palette.warning.main};
  padding: ${({ theme }) => theme.spacing(2)};
`;

interface WarningProps {
  warningArray: ProtocolWarning[];
}
// The warning display function takes the warning object passed in and creates the elements/messages to be rendered
export const WarningDisplay = ({ warningArray }: WarningProps) => {
  const warningMsgs = [];
  let warningTotalCount = 0;
  let warningDisplayCount = 0;

  if (warningArray.length > 0) {
    warningTotalCount += warningArray.length;
    for (let x = 0; x < warningArray.length; x++) {
      let warningMsg = warningArray[x].message;
      if (warningArray[x].type === "SUM") {
        warningMsg = `All values in ${warningArray[x].message} are zero. Verify that this data is being mapped correctly.`;
      }
      if (warningArray[x].type === "CUMULATIVE") {
        warningMsg = `Cumulative value in field ${warningArray[x].message.split("++")[0]} dropped on ${toDate(
          parseFloat(warningArray[x].message.split("++")[1]),
        )}. Cumulative values should always increase.`;
      }
      if (warningArray[x].type === "TVL-") {
        warningMsg = `totalValueLockedUSD on ${warningArray[x].message} is below 1000. This is likely erroneous.`;
>>>>>>> 8a8f303a
      }
      if (warningArray[x].type === "TVL+") {
        warningMsg = `totalValueLockedUSD on ${warningArray[x].message}
           is above 1,000,000,000,000. This is likely erroneous.`;
      }
      if (warningArray[x].type === "DEC") {
        const decInfo = warningArray[x].message.split("-");
        warningMsg = `Decimals on ${decInfo[1]} [ ${decInfo[2]} ] could not be pulled. The default decimal value of 18 has been applied.`;
      }
      warningDisplayCount += 1;
      warningMsgs.push(warningMsg);
    }
  }

<<<<<<< HEAD
    if (warningMsgs.length >= 1) {
      return (
        <div style={{margin: "4px 24px", border: "yellow 3px solid", paddingLeft: "8px", maxHeight: "230px", overflow: "scroll"}}>
          <h3>DISPLAYING {warningDisplayCount} OUT OF {warningTotalCount} WARNINGS.</h3>
          <ol>{warningMsgs}</ol>
        </div>);
    } else {
      return null;
    }
=======
  if (warningMsgs.length >= 1) {
    return (
      <StyledWarnings>
        <Typography variant="h5">
          DISPLAYING {warningDisplayCount} OUT OF {warningTotalCount} WARNINGS.
        </Typography>
        <ol>
          {warningMsgs.map((msg, i) => (
            <li key={i}>
              <Typography>{msg}</Typography>
            </li>
          ))}
        </ol>
      </StyledWarnings>
    );
  } else {
    return null;
>>>>>>> 8a8f303a
  }
};

export default WarningDisplay;<|MERGE_RESOLUTION|>--- conflicted
+++ resolved
@@ -1,32 +1,3 @@
-<<<<<<< HEAD
-import { toDate } from "../App";
-
-  // The warning display function takes the warning object passed in and creates the elements/messages to be rendered
-  function WarningDisplay (warningArray: {message: string, type: string}[]) {
-    const warningMsgs = [];
-    let warningTotalCount = 0;
-    let warningDisplayCount = 0;
-
-    if (warningArray.length > 0) {
-      warningTotalCount += warningArray.length;
-      for (let x = 0; x < warningArray.length; x++) {
-
-        let warningMsg = warningArray[x].message;
-        if (warningArray[x].type === 'SUM') {
-            warningMsg = "All values in " + warningArray[x].message + " are zero. Verify that this data is being mapped correctly.";
-        }
-        if (warningArray[x].type === 'CUMULATIVE') {
-          warningMsg = "Cumulative value in field " + warningArray[x].message.split('++')[0] + " dropped on " + toDate(parseFloat(warningArray[x].message.split('++')[1])) + ". Cumulative values should always increase.";
-        }
-        if (warningArray[x].type === 'TVL-') {
-          warningMsg = "totalValueLockedUSD on " + warningArray[x].message + " is below 1000. This is likely erroneous.";
-        }
-        if (warningArray[x].type === 'TVL+') {
-          warningMsg = "totalValueLockedUSD on " + warningArray[x].message + " is above 1,000,000,000,000. This is likely erroneous.";
-        }
-        warningDisplayCount += 1;
-        warningMsgs.push(<li>{warningMsg}</li>);
-=======
 import { toDate } from "../utils";
 import { styled } from "../styled";
 import { Typography } from "@mui/material";
@@ -63,7 +34,6 @@
       }
       if (warningArray[x].type === "TVL-") {
         warningMsg = `totalValueLockedUSD on ${warningArray[x].message} is below 1000. This is likely erroneous.`;
->>>>>>> 8a8f303a
       }
       if (warningArray[x].type === "TVL+") {
         warningMsg = `totalValueLockedUSD on ${warningArray[x].message}
@@ -78,17 +48,6 @@
     }
   }
 
-<<<<<<< HEAD
-    if (warningMsgs.length >= 1) {
-      return (
-        <div style={{margin: "4px 24px", border: "yellow 3px solid", paddingLeft: "8px", maxHeight: "230px", overflow: "scroll"}}>
-          <h3>DISPLAYING {warningDisplayCount} OUT OF {warningTotalCount} WARNINGS.</h3>
-          <ol>{warningMsgs}</ol>
-        </div>);
-    } else {
-      return null;
-    }
-=======
   if (warningMsgs.length >= 1) {
     return (
       <StyledWarnings>
@@ -106,7 +65,6 @@
     );
   } else {
     return null;
->>>>>>> 8a8f303a
   }
 };
 

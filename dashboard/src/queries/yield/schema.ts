--- conflicted
+++ resolved
@@ -176,14 +176,14 @@
     totalUniqueUsers: "Int!"
   };
 
-  const events = ["withdraws","deposits"]
-  
-  return { entities, entitiesData, query, poolData, events, protocolFields};
+  const events = ["withdraws", "deposits"]
+
+  return { entities, entitiesData, query, poolData, events, protocolFields };
 };
 
 export const schema110 = (): Schema => {
   const entities = ["financialsDailySnapshots", "usageMetricsDailySnapshots", "vaultDailySnapshots"];
-  
+
   const entitiesData = {
     // Each Array within this array contains strings of the fields to pull for the entity type of the same index above
     financialsDailySnapshots: {
@@ -210,7 +210,7 @@
     }
   };
 
-  const events = ["withdraws","deposits"];
+  const events = ["withdraws", "deposits"];
 
   const query = `
       query Data($poolId: String){
@@ -333,7 +333,7 @@
   };
 
 
-  return { entities, entitiesData, query, poolData ,events, protocolFields};
+  return { entities, entitiesData, query, poolData, events, protocolFields };
 };
 
 export const schema120 = (): Schema => {
@@ -353,7 +353,7 @@
       cumulativeSupplySideRevenueUSD: "BigDecimal!",
       dailyProtocolSideRevenueUSD: "BigDecimal!",
       cumulativeProtocolSideRevenueUSD: "BigDecimal!",
-      dailyTotalRevenueUSD: "BigDecimal!", 
+      dailyTotalRevenueUSD: "BigDecimal!",
       cumulativeTotalRevenueUSD: "BigDecimal!",
       timestamp: "BigInt!"
     },
@@ -399,18 +399,14 @@
 
 
   const finanQuery = "financialsDailySnapshots(first: 1000, orderBy: timestamp, orderDirection: desc) {" + Object.keys(entitiesData.financialsDailySnapshots).join(",") + '}';
-<<<<<<< HEAD
-  const usageDailyQuery = "usageMetricsDaiflySnapshots(first: 1000, orderBy: timestamp, orderDirection: desc) {" + Object.keys(entitiesData.usageMetricsDailySnapshots).join(',') + '}';
-=======
   const usageDailyQuery = "usageMetricsDailySnapshots(first: 1000, orderBy: timestamp, orderDirection: desc) {" + Object.keys(entitiesData.usageMetricsDailySnapshots).join(',') + '}';
->>>>>>> 0fbf9926
   const usageHourlyQuery = "usageMetricsHourlySnapshots(first: 1000, orderBy: timestamp, orderDirection: desc) {" + Object.keys(entitiesData.usageMetricsHourlySnapshots).join(',') + '}';
 
   const vaultDailyQuery = "vaultDailySnapshots(first: 1000, orderBy: timestamp, orderDirection: desc, where: {vault: $poolId}) {" + Object.keys(entitiesData.vaultDailySnapshots).join(',') + '}';
   const vaultHourlyQuery = "vaultHourlySnapshots(first: 1000, orderBy: timestamp, orderDirection: desc, where: {vault: $poolId}) {" + Object.keys(entitiesData.vaultHourlySnapshots).join(',') + '}';
 
 
-  const events = ["withdraws","deposits"];
+  const events = ["withdraws", "deposits"];
   const eventsFields = [
     "hash",
     "to",
@@ -444,7 +440,7 @@
     stakedOutputTokenAmount: "BigInt",
     pricePerShare: "BigDecimal"
   };
-  
+
   const query = `
     query Data($poolId: String){
       _meta {
@@ -489,14 +485,7 @@
         id
         name        
         symbol
-<<<<<<< HEAD
-        fees {
-          feeType
-          feePercentage
-        }
-=======
         fees
->>>>>>> 0fbf9926
         inputToken {
           decimals
           name
@@ -523,22 +512,22 @@
       }
     }`
 
-    const protocolFields = {
-      id: "ID!",
-      name: "String!",
-      slug: "String!",
-      schemaVersion: "String!",
-      subgraphVersion: "String!",
-      methodologyVersion: "String!",
-      network: "Network!",
-      type: "ProtocolType!",
-      totalValueLockedUSD: "BigDecimal!",
-      protocolControlledValueUSD: "BigDecimal",
-      cumulativeSupplySideRevenueUSD: "BigDecimal!",
-      cumulativeProtocolSideRevenueUSD: "BigDecimal!",
-      cumulativeTotalRevenueUSD: "BigDecimal!",
-      cumulativeUniqueUsers: "Int!"
-    };
-
-  return { entities, entitiesData, query, poolData , events, protocolFields};
+  const protocolFields = {
+    id: "ID!",
+    name: "String!",
+    slug: "String!",
+    schemaVersion: "String!",
+    subgraphVersion: "String!",
+    methodologyVersion: "String!",
+    network: "Network!",
+    type: "ProtocolType!",
+    totalValueLockedUSD: "BigDecimal!",
+    protocolControlledValueUSD: "BigDecimal",
+    cumulativeSupplySideRevenueUSD: "BigDecimal!",
+    cumulativeProtocolSideRevenueUSD: "BigDecimal!",
+    cumulativeTotalRevenueUSD: "BigDecimal!",
+    cumulativeUniqueUsers: "Int!"
+  };
+
+  return { entities, entitiesData, query, poolData, events, protocolFields };
 };